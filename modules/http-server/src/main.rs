// Copyright (C) 2019  Pierre Krieger
//
// This program is free software: you can redistribute it and/or modify
// it under the terms of the GNU General Public License as published by
// the Free Software Foundation, either version 3 of the License, or
// (at your option) any later version.
//
// This program is distributed in the hope that it will be useful,
// but WITHOUT ANY WARRANTY; without even the implied warranty of
// MERCHANTABILITY or FITNESS FOR A PARTICULAR PURPOSE.  See the
// GNU General Public License for more details.
//
// You should have received a copy of the GNU General Public License
// along with this program.  If not, see <https://www.gnu.org/licenses/>.

use futures::{channel::mpsc, prelude::*};
use std::{pin::Pin, task::Context, task::Poll};

fn main() {
<<<<<<< HEAD
    nametbd_syscalls_interface::block_on(async move {
        let listener = nametbd_network_interface::TcpListener::bind(&"0.0.0.0:8000".parse().unwrap())
=======
    redshirt_syscalls_interface::block_on(async move {
        let listener = redshirt_tcp_interface::TcpListener::bind(&"0.0.0.0:8000".parse().unwrap())
>>>>>>> e93914ee
            .await
            .unwrap();

        println!("Now listening on 0.0.0.0:8000");

        let stream = stream::unfold(listener, |mut l| {
            async move {
                let connec = l.accept().await.0;
                Some((connec, l))
            }
        });

        let mut active_conncs =
            stream::FuturesUnordered::<Pin<Box<dyn Future<Output = ()>>>>::new();
        active_conncs.push(Box::pin(future::pending()));
        let (tx, mut rx) = mpsc::unbounded();

        let http = hyper::server::conn::Http::new().with_executor(Executor { pusher: tx });

        let mut server = hyper::server::Builder::new(
            Accept {
                next_connec: Box::pin(stream),
            },
            http,
        )
        .serve(hyper::service::make_service_fn(|_| {
            async {
                Ok::<_, std::io::Error>(hyper::service::service_fn(|_req| {
                    async {
                        Ok::<_, std::io::Error>(hyper::Response::new(hyper::Body::from(
                            "Hello World",
                        )))
                    }
                }))
            }
        }));

        loop {
            let new_connec =
                match future::select(future::select(&mut server, rx.next()), active_conncs.next())
                    .await
                {
                    future::Either::Left((future::Either::Left((_, _)), _)) => {
                        println!("server finished");
                        break;
                    }
                    future::Either::Left((future::Either::Right((new_connec, _)), _)) => {
                        new_connec.unwrap()
                    }
                    future::Either::Right((_, _)) => continue,
                };

            active_conncs.push(new_connec);
        }
    });
}

struct Accept {
<<<<<<< HEAD
    next_connec: Pin<Box<dyn Stream<Item = nametbd_network_interface::TcpStream>>>,
}

impl hyper::server::accept::Accept for Accept {
    type Conn = nametbd_network_interface::TcpStream;
=======
    next_connec: Pin<Box<dyn Stream<Item = redshirt_tcp_interface::TcpStream>>>,
}

impl hyper::server::accept::Accept for Accept {
    type Conn = redshirt_tcp_interface::TcpStream;
>>>>>>> e93914ee
    type Error = std::io::Error;

    fn poll_accept(
        mut self: Pin<&mut Self>,
        cx: &mut Context,
    ) -> Poll<Option<Result<Self::Conn, Self::Error>>> {
        match Stream::poll_next(Pin::new(&mut self.next_connec), cx) {
            Poll::Ready(Some(c)) => Poll::Ready(Some(Ok(c))),
            Poll::Ready(None) => Poll::Ready(None),
            Poll::Pending => Poll::Pending,
        }
    }
}

#[derive(Clone)]
struct Executor {
    pusher: mpsc::UnboundedSender<Pin<Box<dyn Future<Output = ()>>>>,
}

impl<T: Future<Output = ()> + 'static> tokio_executor::TypedExecutor<T> for Executor {
    fn spawn(&mut self, future: T) -> Result<(), tokio_executor::SpawnError> {
        self.pusher
            .unbounded_send(Box::pin(future))
            .map_err(|_| tokio_executor::SpawnError::shutdown())
    }
}<|MERGE_RESOLUTION|>--- conflicted
+++ resolved
@@ -17,13 +17,8 @@
 use std::{pin::Pin, task::Context, task::Poll};
 
 fn main() {
-<<<<<<< HEAD
-    nametbd_syscalls_interface::block_on(async move {
-        let listener = nametbd_network_interface::TcpListener::bind(&"0.0.0.0:8000".parse().unwrap())
-=======
     redshirt_syscalls_interface::block_on(async move {
-        let listener = redshirt_tcp_interface::TcpListener::bind(&"0.0.0.0:8000".parse().unwrap())
->>>>>>> e93914ee
+        let listener = redshirt_network_interface::TcpListener::bind(&"0.0.0.0:8000".parse().unwrap())
             .await
             .unwrap();
 
@@ -82,19 +77,11 @@
 }
 
 struct Accept {
-<<<<<<< HEAD
-    next_connec: Pin<Box<dyn Stream<Item = nametbd_network_interface::TcpStream>>>,
+    next_connec: Pin<Box<dyn Stream<Item = redshirt_network_interface::TcpStream>>>,
 }
 
 impl hyper::server::accept::Accept for Accept {
-    type Conn = nametbd_network_interface::TcpStream;
-=======
-    next_connec: Pin<Box<dyn Stream<Item = redshirt_tcp_interface::TcpStream>>>,
-}
-
-impl hyper::server::accept::Accept for Accept {
-    type Conn = redshirt_tcp_interface::TcpStream;
->>>>>>> e93914ee
+    type Conn = redshirt_network_interface::TcpStream;
     type Error = std::io::Error;
 
     fn poll_accept(
